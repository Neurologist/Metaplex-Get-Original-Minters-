--- conflicted
+++ resolved
@@ -243,11 +243,10 @@
     : mintKey == WRAPPED_SOL_MINT.toBase58()
     ? 'SOL'
     : 'CUSTOM';
-<<<<<<< HEAD
-=======
+
 
   const LAMPORTS_PER_MINT = tokenInfo? Math.ceil(10 ** tokenInfo.decimals): LAMPORTS_PER_SOL;
->>>>>>> cdef1a44
+
 
   //console.log("[--P]AuctionCard", tokenInfo, mintKey)
   const myPayingAccount = balance.accounts[0];

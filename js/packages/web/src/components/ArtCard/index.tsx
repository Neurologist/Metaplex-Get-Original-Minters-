--- conflicted
+++ resolved
@@ -93,29 +93,7 @@
       }
       {...rest}
     >
-<<<<<<< HEAD
       <Meta title={`${name}`}
-=======
-     <Meta
-        title={`${name}`}
-        description={
-          <>
-            <MetaAvatar creators={creators} size={32} />
-            {/* {art.type === ArtType.Master && (
-              <>
-                <br />
-                {!endAuctionAt && (
-                  <span style={{ padding: '24px' }}>
-                    {(art.maxSupply || 0) - (art.supply || 0)}/
-                    {art.maxSupply || 0} prints remaining
-                  </span>
-                )}
-              </>
-            )} */}
-            <div className="edition-badge">{badge}</div>
-          </>
-        }
->>>>>>> 434e1c5a
       />
     </Card>
   );

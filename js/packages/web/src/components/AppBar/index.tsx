--- conflicted
+++ resolved
@@ -1,12 +1,8 @@
 import React, { useMemo } from 'react';
 import { Link } from 'react-router-dom';
 import { Button, Dropdown, Menu } from 'antd';
-<<<<<<< HEAD
-import { ConnectButton, useWallet } from '@oyster/common';
-=======
-import { ConnectButton, CurrentUserBadge } from '@oyster/common';
+import { ConnectButton } from '@oyster/common';
 import { useWallet } from '@solana/wallet-adapter-react';
->>>>>>> 9d5a5c6d
 import { Notifications } from '../Notifications';
 import useWindowDimensions from '../../utils/layout';
 import { MenuOutlined } from '@ant-design/icons';
@@ -14,7 +10,6 @@
 import { HowToBuyModal } from '../HowToBuyModal';
 import { CurrentUserBadge, Cog } from '../CurrentUserBadge';
 
-<<<<<<< HEAD
 const getDefaultLinkActions = (connected: boolean) => {
   return [
     // <Link to={`/artwork`} key={'artwork'}>
@@ -27,41 +22,6 @@
     //   <Button className="app-btn">Artist Alley</Button>
     // </Link>,
   ];
-=======
-const UserActions = () => {
-  const { publicKey } = useWallet();
-  const { whitelistedCreatorsByCreator, store } = useMeta();
-  const pubkey = publicKey?.toBase58() || '';
-
-  const canCreate = useMemo(() => {
-    return (
-      store?.info?.public ||
-      whitelistedCreatorsByCreator[pubkey]?.info?.activated
-    );
-  }, [pubkey, whitelistedCreatorsByCreator, store]);
-
-  return (
-    <>
-      {store && (
-        <>
-          {/* <Link to={`#`}>
-            <Button className="app-btn">Bids</Button>
-          </Link> */}
-          {canCreate ? (
-            <Link to={`/art/create`}>
-              <Button className="app-btn">Create</Button>
-            </Link>
-          ) : null}
-          <Link to={`/auction/create/0`}>
-            <Button className="connector" type="primary">
-              Sell
-            </Button>
-          </Link>
-        </>
-      )}
-    </>
-  );
->>>>>>> 9d5a5c6d
 };
 
 const DefaultActions = ({ vertical = false }: { vertical?: boolean }) => {
@@ -122,32 +82,17 @@
         &nbsp;&nbsp;&nbsp;
         <MetaplexMenu />
       </div>
-<<<<<<< HEAD
       <div className="app-right">
         {!connected && <HowToBuyModal buttonClassName="modal-button-default" />}
-        {!connected && <ConnectButton style={{ height: 48 }} />}
+        {!connected && <ConnectButton style={{ height: 48 }} allowWalletChange />}
         {connected && (
           <>
-            <CurrentUserBadge showBalance={false} showAddress iconSize={24} />
+            <CurrentUserBadge showBalance={false} showAddress={true} iconSize={24} />
             <Notifications />
             <Cog />
           </>
         )}
       </div>
-=======
-      {connected ? (
-        <div className="app-right app-bar-box">
-          <UserActions />
-          <CurrentUserBadge
-            showBalance={false}
-            showAddress={false}
-            iconSize={24}
-          />
-        </div>
-      ) : (
-        <ConnectButton type="primary" allowWalletChange />
-      )}
->>>>>>> 9d5a5c6d
     </>
   );
 };
--- conflicted
+++ resolved
@@ -49,11 +49,6 @@
     uri: info?.data.uri || '',
     mint: info?.mint.toBase58(),
     title: info?.data.name,
-<<<<<<< HEAD
-    files: info?.extended?.properties.files,
-    about: info?.extended?.description,
-=======
->>>>>>> ad27a9ec
     creators: (info?.data.creators || [])
       .map(creator => {
         const knownCreator =
@@ -76,11 +71,7 @@
 
         return share;
       }),
-<<<<<<< HEAD
-    seller_fee_basis_points: info?.extended?.seller_fee_basis_points || 0,
-=======
     seller_fee_basis_points: info?.data.sellerFeeBasisPoints || 0,
->>>>>>> ad27a9ec
     edition: editionNumber,
     maxSupply,
     supply,

--- conflicted
+++ resolved
@@ -19,17 +19,11 @@
   shortenAddress,
   useConnection,
   useUserAccounts,
-<<<<<<< HEAD
-  useWallet,
   StringPublicKey,
-} from '@oyster/common';
-import { Connection } from '@solana/web3.js';
-=======
   WalletSigner,
 } from '@oyster/common';
 import { useWallet } from '@solana/wallet-adapter-react';
-import { Connection, PublicKey } from '@solana/web3.js';
->>>>>>> 129bc3fd
+import { Connection } from '@solana/web3.js';
 import { saveAdmin } from '../../actions/saveAdmin';
 import { useMemo } from 'react';
 import {

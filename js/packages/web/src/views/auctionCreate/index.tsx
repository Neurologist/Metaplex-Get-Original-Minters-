--- conflicted
+++ resolved
@@ -36,10 +36,6 @@
 import { useWallet } from '@solana/wallet-adapter-react';
 import { MintLayout } from '@solana/spl-token';
 import { useHistory, useParams } from 'react-router-dom';
-<<<<<<< HEAD
-=======
-import { capitalize } from 'lodash';
->>>>>>> fdcdd844
 import { WinningConfigType, AmountRange } from '../../models/metaplex';
 import moment from 'moment';
 import {

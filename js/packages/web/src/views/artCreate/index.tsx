--- conflicted
+++ resolved
@@ -123,11 +123,7 @@
 
       if (_nft) setNft(_nft);
     } catch (e: any) {
-<<<<<<< HEAD
       setAlertMessage(e.message);
-=======
-      setAlertMessage(e.message)
->>>>>>> 06248161
     } finally {
       setMinting(false);
     }
@@ -414,18 +410,14 @@
               Upload your cover image (PNG, JPG, GIF, SVG)
             </h3>
           </div>
-<<<<<<< HEAD
-          <p className="ant-upload-text" style={{ color: '#6d6d6d' }}>
-            Drag and drop, or click to browse
-          </p>
-=======
           {coverArtError ? (
-            <Text type="danger">{coverArtError}</Text>
+            <Text type="danger">{ coverArtError }</Text>
           ) : (
-            <p className="ant-upload-text">Drag and drop, or click to browse</p>
+            <p className="ant-upload-text" style={{ color: '#6d6d6d' }}>
+              Drag and drop, or click to browse
+            </p>
           )}
 
->>>>>>> 06248161
         </Dragger>
 
       </Row>
@@ -1194,14 +1186,9 @@
   const newTweetURL = () => {
     const params = {
       text: "I've created a new NFT artwork on Metaplex, check it out!",
-<<<<<<< HEAD
       url: `${
         window.location.origin
       }/#/art/${props.nft?.metadataAccount.toString()}`,
-=======
-      url: `${window.location.origin
-        }/#/art/${props.nft?.metadataAccount.toString()}`,
->>>>>>> 06248161
       hashtags: 'NFT,Crypto,Metaplex',
       // via: "Metaplex",
       related: 'Metaplex,Solana',

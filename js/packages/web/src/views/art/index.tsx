import React, { useState } from 'react';
import {
  Row,
  Col,
  Divider,
  Layout,
  Tag,
  Button,
  Skeleton,
  List,
  Card,
} from 'antd';
import { useParams } from 'react-router-dom';
import { useArt, useExtendedArt } from '../../hooks';

import { ArtContent } from '../../components/ArtContent';
import { shortenAddress, useConnection } from '@oyster/common';
import { useWallet } from '@solana/wallet-adapter-react';
import { MetaAvatar } from '../../components/MetaAvatar';
import { sendSignMetadata } from '../../actions/sendSignMetadata';
import { ViewOn } from '../../components/ViewOn';
import { ArtType } from '../../types';
import { ArtMinting } from '../../components/ArtMinting';

const { Content } = Layout;

export const ArtView = () => {
  const { id } = useParams<{ id: string }>();
<<<<<<< HEAD
  const { wallet } = useWallet();
  const [remountArtMinting, setRemountArtMinting] = useState(0);
=======
  const wallet = useWallet();
>>>>>>> 0b064b6d

  const connection = useConnection();
  const art = useArt(id);
  let badge = '';
  if (art.type === ArtType.NFT) {
    badge = 'Unique';
  } else if (art.type === ArtType.Master) {
    badge = 'NFT 0';
  } else if (art.type === ArtType.Print) {
    badge = `${art.edition} of ${art.supply}`;
  }
  const { ref, data } = useExtendedArt(id);

  // const { userAccounts } = useUserAccounts();

  // const accountByMint = userAccounts.reduce((prev, acc) => {
  //   prev.set(acc.info.mint.toBase58(), acc);
  //   return prev;
  // }, new Map<string, TokenAccount>());

  const description = data?.description;
  const attributes = data?.attributes;

  const pubkey = wallet.publicKey?.toBase58() || '';

  const tag = (
    <div className="info-header">
      <Tag color="blue">UNVERIFIED</Tag>
    </div>
  );

  const unverified = (
    <>
      {tag}
      <div style={{ fontSize: 12 }}>
        <i>
          This artwork is still missing verification from{' '}
          {art.creators?.filter(c => !c.verified).length} contributors before it
          can be considered verified and sellable on the platform.
        </i>
      </div>
      <br />
    </>
  );

  return (
    <Content>
      <Col>
        <Row ref={ref}>
          <Col xs={{ span: 24 }} md={{ span: 12 }} style={{ padding: '30px' }}>
            <ArtContent
              style={{ width: 300 }}
              height={300}
              width={300}
              className="artwork-image"
              pubkey={id}
              active={true}
              allowMeshRender={true}
            />
          </Col>
          {/* <Divider /> */}
          <Col
            xs={{ span: 24 }}
            md={{ span: 12 }}
            style={{ textAlign: 'left', fontSize: '1.4rem' }}
          >
            <Row>
              <div style={{ fontWeight: 700, fontSize: '4rem' }}>
                {art.title || <Skeleton paragraph={{ rows: 0 }} />}
              </div>
            </Row>
            <Row>
              <Col span={6}>
                <h6>Royalties</h6>
                <div className="royalties">
                  {((art.seller_fee_basis_points || 0) / 100).toFixed(2)}%
                </div>
              </Col>
              <Col span={12}>
                <ViewOn id={id} />
              </Col>
            </Row>
            <Row>
              <Col>
                <h6 style={{ marginTop: 5 }}>Created By</h6>
                <div className="creators">
                  {(art.creators || []).map((creator, idx) => {
                    return (
                      <div
                        key={idx}
                        style={{
                          display: 'flex',
                          alignItems: 'center',
                          marginBottom: 5,
                        }}
                      >
                        <MetaAvatar creators={[creator]} size={64} />
                        <div>
                          <span className="creator-name">
                            {creator.name ||
                              shortenAddress(creator.address || '')}
                          </span>
                          <div style={{ marginLeft: 10 }}>
                            {!creator.verified &&
                              (creator.address === pubkey ? (
                                <Button
                                  onClick={async () => {
                                    try {
                                      await sendSignMetadata(
                                        connection,
                                        wallet,
                                        id,
                                      );
                                    } catch (e) {
                                      console.error(e);
                                      return false;
                                    }
                                    return true;
                                  }}
                                >
                                  Approve
                                </Button>
                              ) : (
                                tag
                              ))}
                          </div>
                        </div>
                      </div>
                    );
                  })}
                </div>
              </Col>
            </Row>
            <Row>
              <Col>
                <h6 style={{ marginTop: 5 }}>Edition</h6>
                <div className="art-edition">{badge}</div>
              </Col>
            </Row>

            {/* <Button
                  onClick={async () => {
                    if(!art.mint) {
                      return;
                    }
                    const mint = new PublicKey(art.mint);

                    const account = accountByMint.get(art.mint);
                    if(!account) {
                      return;
                    }

                    const owner = wallet.publicKey;

                    if(!owner) {
                      return;
                    }
                    const instructions: any[] = [];
                    await updateMetadata(undefined, undefined, true, mint, owner, instructions)

                    sendTransaction(connection, wallet, instructions, [], true);
                  }}
                >
                  Mark as Sold
                </Button> */}

            {/* TODO: Add conversion of MasterEditionV1 to MasterEditionV2 */}
            <ArtMinting
              id={id}
              key={remountArtMinting}
              onMint={async () => await setRemountArtMinting(prev => prev + 1)}
            />
          </Col>
          <Col span="12">
            <Divider />
            {art.creators?.find(c => !c.verified) && unverified}
            <br />
            <div className="info-header">ABOUT THE CREATION</div>
            <div className="info-content">{description}</div>
            <br />
            {/*
              TODO: add info about artist


            <div className="info-header">ABOUT THE CREATOR</div>
            <div className="info-content">{art.about}</div> */}
          </Col>
          <Col span="12">
            {attributes && (
              <>
                <Divider />
                <br />
                <div className="info-header">Attributes</div>
                <List size="large" grid={{ column: 4 }}>
                  {attributes.map(attribute => (
                    <List.Item>
                      <Card title={attribute.trait_type}>
                        {attribute.value}
                      </Card>
                    </List.Item>
                  ))}
                </List>
              </>
            )}
          </Col>
        </Row>
      </Col>
    </Content>
  );
};<|MERGE_RESOLUTION|>--- conflicted
+++ resolved
@@ -26,12 +26,8 @@
 
 export const ArtView = () => {
   const { id } = useParams<{ id: string }>();
-<<<<<<< HEAD
-  const { wallet } = useWallet();
+  const wallet = useWallet();
   const [remountArtMinting, setRemountArtMinting] = useState(0);
-=======
-  const wallet = useWallet();
->>>>>>> 0b064b6d
 
   const connection = useConnection();
   const art = useArt(id);
@@ -55,7 +51,7 @@
   const description = data?.description;
   const attributes = data?.attributes;
 
-  const pubkey = wallet.publicKey?.toBase58() || '';
+  const pubkey = wallet?.publicKey?.toBase58() || '';
 
   const tag = (
     <div className="info-header">

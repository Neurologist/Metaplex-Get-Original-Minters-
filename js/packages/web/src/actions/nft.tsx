--- conflicted
+++ resolved
@@ -10,11 +10,7 @@
   sendTransactionWithRetry,
   Data,
   Creator,
-<<<<<<< HEAD
-  MetadataCategory,
-=======
   findProgramAddress,
->>>>>>> 42a8d1d3
 } from '@oyster/common';
 import React from 'react';
 import { MintLayout, Token } from '@solana/spl-token';
@@ -117,8 +113,6 @@
     return;
   }
 
-<<<<<<< HEAD
-=======
   const metadataContent = {
     name: metadata.name,
     symbol: metadata.symbol,
@@ -138,36 +132,11 @@
     },
   };
 
->>>>>>> 42a8d1d3
   const realFiles: File[] = [
     ...files,
     new File(
       [
-<<<<<<< HEAD
-        JSON.stringify({
-          name: metadata.name,
-          symbol: metadata.symbol,
-          description: metadata.description,
-          seller_fee_basis_points: metadata.sellerFeeBasisPoints,
-          image: metadata.image,
-          external_url: metadata.external_url,
-          properties: {
-            ...metadata.properties,
-            category: MetadataCategory.Video,
-            files: [...metadata.properties.files],
-            fileTypes: ['metadata', 'image'],
-            creators: metadata.creators?.map(creator => {
-              return {
-                address: creator.address.toBase58(),
-                verified: creator.verified,
-                share: creator.share,
-              };
-            }),
-          },
-        }),
-=======
         JSON.stringify(metadataContent),
->>>>>>> 42a8d1d3
       ],
       'metadata.json',
     ),

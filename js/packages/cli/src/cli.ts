--- conflicted
+++ resolved
@@ -8,8 +8,7 @@
 import { MintLayout, Token } from '@solana/spl-token';
 
 import {
-<<<<<<< HEAD
-  LAMPORTS_PER_SOL,
+ LAMPORTS_PER_SOL,
   PublicKey,
   SystemProgram,
   SYSVAR_RENT_PUBKEY,
@@ -100,38 +99,6 @@
     (_, index) => array.slice(index * size, (index + 1) * size),
   );
 }
-=======
-  chunks,
-  fromUTF8Array,
-  loadCache,
-  parsePrice,
-  saveCache,
-  upload,
-} from './helpers/various';
-import { Keypair, PublicKey, SystemProgram } from '@solana/web3.js';
-import { createAssociatedTokenAccountInstruction } from './helpers/instructions';
-import {
-  CACHE_PATH,
-  CONFIG_ARRAY_START,
-  CONFIG_LINE_SIZE,
-  EXTENSION_JSON,
-  EXTENSION_PNG,
-  PAYMENT_WALLET,
-  TOKEN_METADATA_PROGRAM_ID,
-  TOKEN_PROGRAM_ID,
-} from './helpers/constants';
-import { sendTransactionWithRetryWithKeypair } from './helpers/transactions';
-import {
-  createConfig,
-  getCandyMachineAddress,
-  getMasterEdition,
-  getMetadata,
-  getTokenWallet,
-  loadAnchorProgram,
-  loadWalletKey,
-} from './helpers/accounts';
-import { Config } from './types';
->>>>>>> 4a1b7d2f
 
 program.version('0.0.1');
 
@@ -139,7 +106,6 @@
   fs.mkdirSync(CACHE_PATH);
 }
 
-<<<<<<< HEAD
 const getCandyMachine = async (config: anchor.web3.PublicKey, uuid: string) => {
   return await anchor.web3.PublicKey.findProgramAddress(
     [Buffer.from(CANDY_MACHINE), config.toBuffer(), Buffer.from(uuid)],
@@ -246,8 +212,6 @@
   };
 };
 
-=======
->>>>>>> 4a1b7d2f
 program
   .command('upload')
   .argument(
@@ -268,7 +232,6 @@
     '--keypair not provided',
   )
   // .argument('[second]', 'integer argument', (val) => parseInt(val), 1000)
-<<<<<<< HEAD
   .option('-s, --start-with', 'Image index to start with', '0')
   .option('-n, --number', 'Number of images to upload', '10000')
   .option('-c, --cache-name <path>', 'Cache file name')
@@ -280,34 +243,6 @@
     const savedContent = fs.existsSync(cachePath)
       ? JSON.parse(fs.readFileSync(cachePath).toString())
       : undefined;
-=======
-  .option('-n, --number <number>', 'Number of images to upload')
-  .option('-c, --cache-name <string>', 'Cache file name', 'temp')
-  .action(async (files: string[], options, cmd) => {
-    const { number, keypair, env, cacheName } = cmd.opts();
-    const parsedNumber = parseInt(number);
-
-    const pngFileCount = files.filter(it => {
-      return it.endsWith(EXTENSION_PNG);
-    }).length;
-    const jsonFileCount = files.filter(it => {
-      return it.endsWith(EXTENSION_JSON);
-    }).length;
-
-    if (pngFileCount !== jsonFileCount) {
-      throw new Error(
-        `number of png files (${pngFileCount}) is different than the number of json files (${jsonFileCount})`,
-      );
-    }
-
-    if (parsedNumber < pngFileCount) {
-      throw new Error(
-        `max number (${parsedNumber})cannot be smaller than the number of elements in the source folder (${pngFileCount})`,
-      );
-    }
-
-    const savedContent = loadCache(cacheName, env);
->>>>>>> 4a1b7d2f
     const cacheContent = savedContent || {};
 
     if (!cacheContent.program) {
@@ -358,12 +293,8 @@
 
       let link = cacheContent?.items?.[index]?.link;
       if (!link || !cacheContent.program.uuid) {
-<<<<<<< HEAD
         //const imageBuffer = Buffer.from(fs.readFileSync(image));
         const manifestPath = image.replace(extension, '.json');
-=======
-        const manifestPath = image.replace(EXTENSION_PNG, '.json');
->>>>>>> 4a1b7d2f
         const manifestContent = fs
           .readFileSync(manifestPath)
           .toString()
@@ -526,7 +457,6 @@
   });
 
 program
-<<<<<<< HEAD
   .command('set_start_date')
   .option('-k, --keypair <path>', 'Solana wallet')
   .option('-c, --cache-name <path>', 'Cache file name')
@@ -534,30 +464,6 @@
   .action(async (directory, cmd) => {
     const solConnection = new anchor.web3.Connection(
       `https://api.${ENV}.solana.com/`,
-=======
-  .command('verify')
-  .option(
-    '-e, --env <string>',
-    'Solana cluster env name',
-    'devnet', //mainnet-beta, testnet, devnet
-  )
-  .option(
-    '-k, --keypair <path>',
-    `Solana wallet location`,
-    '--keypair not provided',
-  )
-  .option('-c, --cache-name <string>', 'Cache file name', 'temp')
-  .action(async (directory, cmd) => {
-    const { env, keypair, cacheName } = cmd.opts();
-
-    const cacheContent = loadCache(cacheName, env);
-    const walletKeyPair = loadWalletKey(keypair);
-    const anchorProgram = await loadAnchorProgram(walletKeyPair, env);
-
-    const configAddress = new PublicKey(cacheContent.program.config);
-    const config = await anchorProgram.provider.connection.getAccountInfo(
-      configAddress,
->>>>>>> 4a1b7d2f
     );
     let allGood = true;
 
@@ -626,7 +532,6 @@
 
 program
   .command('create_candy_machine')
-<<<<<<< HEAD
   .option('-k, --keypair <path>', 'Solana wallet')
   .option('-c, --cache-name <path>', 'Cache file name')
   .option('-p, --price <string>', 'SOL price')
@@ -634,32 +539,10 @@
     const solConnection = new anchor.web3.Connection(
       `https://api.${ENV}.solana.com/`,
     );
-=======
-  .option(
-    '-e, --env <string>',
-    'Solana cluster env name',
-    'devnet', //mainnet-beta, testnet, devnet
-  )
-  .option(
-    '-k, --keypair <path>',
-    `Solana wallet location`,
-    '--keypair not provided',
-  )
-  .option('-c, --cache-name <string>', 'Cache file name', 'temp')
-  .option('-p, --price <string>', 'SOL price', '1')
-  .action(async (directory, cmd) => {
-    const { keypair, env, price, cacheName } = cmd.opts();
->>>>>>> 4a1b7d2f
 
     const lamports = parsePrice(price);
     const cacheContent = loadCache(cacheName, env);
-
-<<<<<<< HEAD
     const lamports = parseInt(solPriceStr) * LAMPORTS_PER_SOL;
-=======
-    const walletKeyPair = loadWalletKey(keypair);
-    const anchorProgram = await loadAnchorProgram(walletKeyPair, env);
->>>>>>> 4a1b7d2f
 
     const config = new PublicKey(cacheContent.program.config);
     const [candyMachine, bump] = await getCandyMachineAddress(
@@ -692,7 +575,6 @@
   });
 
 program
-<<<<<<< HEAD
   .command('mint_one_token')
   .option('-k, --keypair <path>', `The purchaser's wallet key`)
   .option('-c, --cache-name <path>', 'Cache file name')
@@ -704,48 +586,6 @@
     const { keypair } = cmd.opts();
     // const solPriceStr = program.getOptionValue('price') || '1';
     //const lamports = parseInt(solPriceStr) * LAMPORTS_PER_SOL;
-=======
-  .command('set_start_date')
-  .option(
-    '-e, --env <string>',
-    'Solana cluster env name',
-    'devnet', //mainnet-beta, testnet, devnet
-  )
-  .option(
-    '-k, --keypair <path>',
-    `Solana wallet location`,
-    '--keypair not provided',
-  )
-  .option('-c, --cache-name <string>', 'Cache file name', 'temp')
-  .option('-d, --date <string>', 'timestamp - eg "04 Dec 1995 00:12:00 GMT"')
-  .action(async (directory, cmd) => {
-    const { keypair, env, date, cacheName } = cmd.opts();
-    const cacheContent = loadCache(cacheName, env);
-
-    const secondsSinceEpoch = (date ? Date.parse(date) : Date.now()) / 1000;
-
-    const walletKeyPair = loadWalletKey(keypair);
-    const anchorProgram = await loadAnchorProgram(walletKeyPair, env);
-
-    // eslint-disable-next-line @typescript-eslint/no-unused-vars
-    const [candyMachine, _] = await getCandyMachineAddress(
-      new PublicKey(cacheContent.program.config),
-      cacheContent.program.uuid,
-    );
-    const tx = await anchorProgram.rpc.updateCandyMachine(
-      null,
-      new anchor.BN(secondsSinceEpoch),
-      {
-        accounts: {
-          candyMachine,
-          authority: walletKeyPair.publicKey,
-        },
-      },
-    );
-
-    console.log('set_start_date Done', secondsSinceEpoch, tx);
-  });
->>>>>>> 4a1b7d2f
 
 program
   .command('mint_one_token')
@@ -840,8 +680,7 @@
 
     console.log('Done', tx);
   });
-<<<<<<< HEAD
-program
+  program
   .command('verify')
   .option('-c, --cache-name <path>', 'Cache file name')
   .action(async () => {
@@ -894,8 +733,6 @@
       JSON.stringify(cachedContent),
     );
   });
-=======
->>>>>>> 4a1b7d2f
 
 program.command('find-wallets').action(() => {});
 

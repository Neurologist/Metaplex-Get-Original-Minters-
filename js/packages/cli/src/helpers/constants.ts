import { PublicKey } from '@solana/web3.js';
export const CANDY_MACHINE = 'candy_machine';
export const MAX_NAME_LENGTH = 32;
export const MAX_URI_LENGTH = 200;
export const MAX_SYMBOL_LENGTH = 10;
export const MAX_CREATOR_LEN = 32 + 1 + 1;
export const ARWEAVE_PAYMENT_WALLET = new PublicKey(
  'HvwC9QSAzvGXhhVrgPmauVwFWcYZhne3hVot9EbHuFTm',
);
export const CANDY_MACHINE_PROGRAM_ID = new PublicKey(
  'cndyAnrLdpjq1Ssp1z8xxDsB8dxe7u4HL5Nxi2K5WXZ',
);
export const TOKEN_METADATA_PROGRAM_ID = new PublicKey(
  'metaqbxxUerdq28cj1RbAWkYQm3ybzjb6a8bt518x1s',
);
export const SPL_ASSOCIATED_TOKEN_ACCOUNT_PROGRAM_ID = new PublicKey(
  'ATokenGPvbdGVxr1b2hvZbsiqW5xWH25efTNsLJA8knL',
);
export const TOKEN_PROGRAM_ID = new PublicKey(
  'TokenkegQfeZyiNwAJbNbGKPFXCWuBvf9Ss623VQ5DA',
);
export const FAIR_LAUNCH_PROGRAM_ID = new PublicKey(
<<<<<<< HEAD
  '7HmfyvWK7LDohUL9TDAuGv9VFZHUce1SgYMkwti1xWwF',
=======
  'faircnAB9k59Y4TXmLabBULeuTLgV7TkGMGNkjnA15j',
>>>>>>> ec99a334
);
export const CONFIG_ARRAY_START =
  32 + // authority
  4 +
  6 + // uuid + u32 len
  4 +
  10 + // u32 len + symbol
  2 + // seller fee basis points
  1 +
  4 +
  5 * 34 + // optional + u32 len + actual vec
  8 + //max supply
  1 + //is mutable
  1 + // retain authority
  4; // max number of lines;
export const CONFIG_LINE_SIZE = 4 + 32 + 4 + 200;

export const CACHE_PATH = './.cache';

export const DEFAULT_TIMEOUT = 15000;

export const EXTENSION_PNG = '.png';
export const EXTENSION_JSON = '.json';<|MERGE_RESOLUTION|>--- conflicted
+++ resolved
@@ -20,11 +20,7 @@
   'TokenkegQfeZyiNwAJbNbGKPFXCWuBvf9Ss623VQ5DA',
 );
 export const FAIR_LAUNCH_PROGRAM_ID = new PublicKey(
-<<<<<<< HEAD
-  '7HmfyvWK7LDohUL9TDAuGv9VFZHUce1SgYMkwti1xWwF',
-=======
   'faircnAB9k59Y4TXmLabBULeuTLgV7TkGMGNkjnA15j',
->>>>>>> ec99a334
 );
 export const CONFIG_ARRAY_START =
   32 + // authority

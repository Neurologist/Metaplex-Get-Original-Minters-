import { PublicKey } from '@solana/web3.js';
export const CANDY_MACHINE = 'candy_machine';
<<<<<<< HEAD

export const PAYMENT_WALLET = new PublicKey(
  'HvwC9QSAzvGXhhVrgPmauVwFWcYZhne3hVot9EbHuFTm',
);
export const CANDY_MACHINE_PROGRAM_ID = new PublicKey(
  'cndyAnrLdpjq1Ssp1z8xxDsB8dxe7u4HL5Nxi2K5WXZ',
);
export const TOKEN_METADATA_PROGRAM_ID = new PublicKey(
  'metaqbxxUerdq28cj1RbAWkYQm3ybzjb6a8bt518x1s',
);
export const SPL_ASSOCIATED_TOKEN_ACCOUNT_PROGRAM_ID = new PublicKey(
  'ATokenGPvbdGVxr1b2hvZbsiqW5xWH25efTNsLJA8knL',
);
export const TOKEN_PROGRAM_ID = new PublicKey(
  'TokenkegQfeZyiNwAJbNbGKPFXCWuBvf9Ss623VQ5DA',
);
export const FAIR_LAUNCH_PROGRAM_ID = new PublicKey(
  '7HmfyvWK7LDohUL9TDAuGv9VFZHUce1SgYMkwti1xWwF',
);

=======
export const MAX_NAME_LENGTH = 32;
export const MAX_URI_LENGTH = 200;
export const MAX_SYMBOL_LENGTH = 10;
export const MAX_CREATOR_LEN = 32 + 1 + 1;
export const ARWEAVE_PAYMENT_WALLET = new PublicKey('HvwC9QSAzvGXhhVrgPmauVwFWcYZhne3hVot9EbHuFTm');
export const CANDY_MACHINE_PROGRAM_ID = new PublicKey('cndyAnrLdpjq1Ssp1z8xxDsB8dxe7u4HL5Nxi2K5WXZ');
export const TOKEN_METADATA_PROGRAM_ID = new PublicKey('metaqbxxUerdq28cj1RbAWkYQm3ybzjb6a8bt518x1s');
export const SPL_ASSOCIATED_TOKEN_ACCOUNT_PROGRAM_ID = new PublicKey('ATokenGPvbdGVxr1b2hvZbsiqW5xWH25efTNsLJA8knL');
export const TOKEN_PROGRAM_ID = new PublicKey('TokenkegQfeZyiNwAJbNbGKPFXCWuBvf9Ss623VQ5DA');
>>>>>>> f2dbf6f8
export const CONFIG_ARRAY_START =
  32 + // authority
  4 +
  6 + // uuid + u32 len
  4 +
  10 + // u32 len + symbol
  2 + // seller fee basis points
  1 +
  4 +
  5 * 34 + // optional + u32 len + actual vec
  8 + //max supply
  1 + //is mutable
  1 + // retain authority
  4; // max number of lines;
export const CONFIG_LINE_SIZE = 4 + 32 + 4 + 200;

export const CACHE_PATH = './.cache';

export const DEFAULT_TIMEOUT = 15000;

export const EXTENSION_PNG = '.png';
export const EXTENSION_JSON = '.json';<|MERGE_RESOLUTION|>--- conflicted
+++ resolved
@@ -1,8 +1,10 @@
 import { PublicKey } from '@solana/web3.js';
 export const CANDY_MACHINE = 'candy_machine';
-<<<<<<< HEAD
-
-export const PAYMENT_WALLET = new PublicKey(
+export const MAX_NAME_LENGTH = 32;
+export const MAX_URI_LENGTH = 200;
+export const MAX_SYMBOL_LENGTH = 10;
+export const MAX_CREATOR_LEN = 32 + 1 + 1;
+export const ARWEAVE_PAYMENT_WALLET = new PublicKey(
   'HvwC9QSAzvGXhhVrgPmauVwFWcYZhne3hVot9EbHuFTm',
 );
 export const CANDY_MACHINE_PROGRAM_ID = new PublicKey(
@@ -20,18 +22,6 @@
 export const FAIR_LAUNCH_PROGRAM_ID = new PublicKey(
   '7HmfyvWK7LDohUL9TDAuGv9VFZHUce1SgYMkwti1xWwF',
 );
-
-=======
-export const MAX_NAME_LENGTH = 32;
-export const MAX_URI_LENGTH = 200;
-export const MAX_SYMBOL_LENGTH = 10;
-export const MAX_CREATOR_LEN = 32 + 1 + 1;
-export const ARWEAVE_PAYMENT_WALLET = new PublicKey('HvwC9QSAzvGXhhVrgPmauVwFWcYZhne3hVot9EbHuFTm');
-export const CANDY_MACHINE_PROGRAM_ID = new PublicKey('cndyAnrLdpjq1Ssp1z8xxDsB8dxe7u4HL5Nxi2K5WXZ');
-export const TOKEN_METADATA_PROGRAM_ID = new PublicKey('metaqbxxUerdq28cj1RbAWkYQm3ybzjb6a8bt518x1s');
-export const SPL_ASSOCIATED_TOKEN_ACCOUNT_PROGRAM_ID = new PublicKey('ATokenGPvbdGVxr1b2hvZbsiqW5xWH25efTNsLJA8knL');
-export const TOKEN_PROGRAM_ID = new PublicKey('TokenkegQfeZyiNwAJbNbGKPFXCWuBvf9Ss623VQ5DA');
->>>>>>> f2dbf6f8
 export const CONFIG_ARRAY_START =
   32 + // authority
   4 +

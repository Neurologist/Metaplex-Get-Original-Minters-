--- conflicted
+++ resolved
@@ -16,20 +16,18 @@
   loadWalletKey,
   WhitelistMintMode,
 } from '../helpers/accounts';
-<<<<<<< HEAD
-import { PublicKey } from '@solana/web3.js';
-import fs from 'fs';
-import { BN, Program, web3 } from '@project-serum/anchor';
-=======
->>>>>>> 0aadf14c
+import { Program, web3 } from '@project-serum/anchor';
 import { loadCache, saveCache } from '../helpers/cache';
 import { arweaveUpload } from '../helpers/upload/arweave';
 import { makeArweaveBundleUploadGenerator } from '../helpers/upload/arweave-bundle';
 import { awsUpload } from '../helpers/upload/aws';
 import { ipfsCreds, ipfsUpload } from '../helpers/upload/ipfs';
-<<<<<<< HEAD
 import { chunks, parsePrice } from '../helpers/various';
 import { Token, TOKEN_PROGRAM_ID } from '@solana/spl-token';
+
+import { StorageType } from '../helpers/storage-type';
+import { AssetKey } from '../types';
+import { EXTENSION_PNG, EXTENSION_JSON } from '../helpers/constants';
 
 export async function uploadV2({
   files,
@@ -339,11 +337,6 @@
   console.log(`Done. Successful = ${uploadSuccessful}.`);
   return uploadSuccessful;
 }
-=======
-import { StorageType } from '../helpers/storage-type';
-import { chunks } from '../helpers/various';
-import { AssetKey } from '../types';
->>>>>>> 0aadf14c
 
 /**
  * The Cache object, represented in its minimal form.
@@ -357,64 +350,6 @@
   };
 };
 
-<<<<<<< HEAD
-  let config = cacheContent.program.config
-    ? new PublicKey(cacheContent.program.config)
-    : undefined;
-
-  const tick = SIZE / 100; //print every one percent
-  let lastPrinted = 0;
-  await Promise.all(
-    chunks(Array.from(Array(SIZE).keys()), batchSize || 1000).map(
-      async allIndexesInSlice => {
-        for (let ind = 0; ind < allIndexesInSlice.length; ind++) {
-          const i = allIndexesInSlice[ind];
-          const image = images[i];
-          const imageName = path.basename(image);
-          const index = imageName.replace(EXTENSION_PNG, '');
-
-          log.debug(`Processing file: ${i}`);
-
-          let link = cacheContent?.items?.[index]?.link;
-          let imageLink = cacheContent?.items?.[index]?.imageLink;
-          if (!link || !cacheContent.program.uuid) {
-            if (i >= lastPrinted + tick || i === 0) {
-              lastPrinted = i;
-              log.info(`Processing file: ${i}, ${imageName}`);
-            }
-            const manifestPath = image.replace(EXTENSION_PNG, EXTENSION_JSON);
-            const manifestContent = fs
-              .readFileSync(manifestPath)
-              .toString()
-              .replace(imageName, 'image.png')
-              .replace(imageName, 'image.png');
-            const manifest = JSON.parse(manifestContent);
-
-            const manifestBuffer = Buffer.from(JSON.stringify(manifest));
-
-            if (i === 0 && !cacheContent.program.uuid) {
-              try {
-                // initialize config
-                log.info(`initializing config`);
-                const res = await createConfig(anchorProgram, walletKeyPair, {
-                  maxNumberOfLines: new BN(totalNFTs),
-                  symbol: manifest.symbol,
-                  sellerFeeBasisPoints: manifest.seller_fee_basis_points,
-                  isMutable: mutable,
-                  maxSupply: new BN(0),
-                  retainAuthority: retainAuthority,
-                  creators: manifest.properties.creators.map(creator => {
-                    return {
-                      address: new PublicKey(creator.address),
-                      verified: true,
-                      share: creator.share,
-                    };
-                  }),
-                });
-                cacheContent.program.uuid = res.uuid;
-                cacheContent.program.config = res.config.toBase58();
-                config = res.config;
-=======
 /**
  * The Manifest object for a given asset.
  * This object holds the contents of the asset's JSON file.
@@ -464,7 +399,6 @@
     }, [])
     .sort((a, b) => Number.parseInt(a.key, 10) - Number.parseInt(b.key, 10));
 }
->>>>>>> 0aadf14c
 
 /**
  * From the Cache object & a list of file paths, return a list of asset keys

--- conflicted
+++ resolved
@@ -477,16 +477,6 @@
 
   return (
     <Container style={{ marginTop: 100 }}>
-<<<<<<< HEAD
-      {fairLaunch && (
-        <AntiRug
-          fairLaunch={fairLaunch}
-          isMinting={[isMinting, setIsMinting]}
-          setAlertState={setAlertState}
-        />
-      )}
-      <Container maxWidth="xs" style={{ position: 'relative' }}>
-=======
       <Container
         maxWidth="xs"
         style={{
@@ -496,41 +486,18 @@
           justifyContent: 'center',
         }}
       >
-        <img src="LogoTransp.png" style={{ height: '200px', width: '200px' }} />
+        <h1>People Nipple Cats</h1>
+        <h2>Seriously, user a burner wallet.</h2>
+        <h3>Mint price 0.01 SOL. Let's test some f-in Candy Machines.</h3>
       </Container>
-      <Container
-        maxWidth="xs"
-        style={{
-          position: 'relative',
-        }}
-      >
-        <div
-          style={{
-            display: 'flex',
-            flexDirection: 'row',
-            justifyContent: 'flex-end',
-          }}
-        >
-          <Link
-            component="button"
-            variant="body2"
-            color="textSecondary"
-            align="right"
-            onClick={() => {
-              setAnitRugPolicyOpen(true);
-            }}
-          >
-            Anti-Rug Policy
-          </Link>
-        </div>
-      </Container>
-      <Container
-        maxWidth="xs"
-        style={{
-          position: 'relative',
-        }}
-      >
->>>>>>> b28bdd9f
+      {fairLaunch && (
+        <AntiRug
+          fairLaunch={fairLaunch}
+          isMinting={[isMinting, setIsMinting]}
+          setAlertState={setAlertState}
+        />
+      )}
+      <Container maxWidth="xs" style={{ position: 'relative' }}>
         <Paper
           style={{ padding: 24, backgroundColor: '#151A1F', borderRadius: 6 }}
         >

import { useEffect, useMemo, useState } from 'react';
import styled from 'styled-components';
import {
  CircularProgress,
  Container,
  IconButton,
  Link,
  Slider,
  Snackbar,
} from '@material-ui/core';
import Paper from '@material-ui/core/Paper';
import Typography from '@material-ui/core/Typography';
import Grid from '@material-ui/core/Grid';
import { createStyles, Theme } from '@material-ui/core/styles';
import Dialog from '@material-ui/core/Dialog';
import MuiDialogTitle from '@material-ui/core/DialogTitle';
import MuiDialogContent from '@material-ui/core/DialogContent';
import CloseIcon from '@material-ui/icons/Close';

import Alert from '@material-ui/lab/Alert';

import * as anchor from '@project-serum/anchor';

import { LAMPORTS_PER_SOL, PublicKey } from '@solana/web3.js';

import { useWallet } from '@solana/wallet-adapter-react';
import { WalletDialogButton } from '@solana/wallet-adapter-material-ui';

import {
  awaitTransactionSignatureConfirmation,
  CandyMachineAccount,
  CANDY_MACHINE_PROGRAM,
  getCandyMachineState,
  mintOneToken,
} from './candy-machine';

import {
  FairLaunchAccount,
  getFairLaunchState,
  punchTicket,
  purchaseTicket,
} from './fair-launch';

import { AlertState, formatNumber, getAtaForMint, toDate } from './utils';
import { CTAButton, MintButton } from './MintButton';
import { AntiRug } from './AntiRug';
import { getPhase, Phase, PhaseHeader } from './PhaseHeader';
import { GatewayProvider } from '@civic/solana-gateway-react';

const ConnectButton = styled(WalletDialogButton)`
  width: 100%;
  height: 60px;
  margin-top: 10px;
  margin-bottom: 5px;
  background: linear-gradient(180deg, #604ae5 0%, #813eee 100%);
  color: white;
  font-size: 16px;
  font-weight: bold;
`;

const MintContainer = styled.div``; // add your styles here

const dialogStyles: any = (theme: Theme) =>
  createStyles({
    root: {
      margin: 0,
      padding: theme.spacing(2),
    },
    closeButton: {
      position: 'absolute',
      right: theme.spacing(1),
      top: theme.spacing(1),
      color: theme.palette.grey[500],
    },
  });

const ValueSlider = styled(Slider)({
  color: '#C0D5FE',
  height: 8,
  '& > *': {
    height: 4,
  },
  '& .MuiSlider-track': {
    border: 'none',
    height: 4,
  },
  '& .MuiSlider-thumb': {
    height: 24,
    width: 24,
    marginTop: -10,
    background: 'linear-gradient(180deg, #604AE5 0%, #813EEE 100%)',
    border: '2px solid currentColor',
    '&:focus, &:hover, &.Mui-active, &.Mui-focusVisible': {
      boxShadow: 'inherit',
    },
    '&:before': {
      display: 'none',
    },
  },
  '& .MuiSlider-valueLabel': {
    '& > *': {
      background: 'linear-gradient(180deg, #604AE5 0%, #813EEE 100%)',
    },
    lineHeight: 1.2,
    fontSize: 12,
    padding: 0,
    width: 32,
    height: 32,
    marginLeft: 9,
  },
});

export interface HomeProps {
  candyMachineId?: anchor.web3.PublicKey;
  fairLaunchId?: anchor.web3.PublicKey;
  connection: anchor.web3.Connection;
  startDate: number;
  txTimeout: number;
  rpcHost: string;
}

const FAIR_LAUNCH_LOTTERY_SIZE =
  8 + // discriminator
  32 + // fair launch
  1 + // bump
  8; // size of bitmask ones

const isWinner = (fairLaunch: FairLaunchAccount | undefined): boolean => {
  if (
    !fairLaunch?.lottery.data ||
    !fairLaunch?.lottery.data.length ||
    !fairLaunch?.ticket.data?.seq ||
    !fairLaunch?.state.phaseThreeStarted
  ) {
    return false;
  }

  const myByte =
    fairLaunch.lottery.data[
      FAIR_LAUNCH_LOTTERY_SIZE +
        Math.floor(fairLaunch.ticket.data?.seq.toNumber() / 8)
    ];

  const positionFromRight = 7 - (fairLaunch.ticket.data?.seq.toNumber() % 8);
  const mask = Math.pow(2, positionFromRight);
  const isWinner = myByte & mask;
  return isWinner > 0;
};

const Home = (props: HomeProps) => {
  const [fairLaunchBalance, setFairLaunchBalance] = useState<number>(0);
  const [yourSOLBalance, setYourSOLBalance] = useState<number | null>(null);
  const rpcUrl = props.rpcHost;

  const [isMinting, setIsMinting] = useState(false); // true when user got to press MINT
  const [contributed, setContributed] = useState(0);

  const wallet = useWallet();

  const anchorWallet = useMemo(() => {
    if (
      !wallet ||
      !wallet.publicKey ||
      !wallet.signAllTransactions ||
      !wallet.signTransaction
    ) {
      return;
    }

    return {
      publicKey: wallet.publicKey,
      signAllTransactions: wallet.signAllTransactions,
      signTransaction: wallet.signTransaction,
    } as anchor.Wallet;
  }, [wallet]);

  const [alertState, setAlertState] = useState<AlertState>({
    open: false,
    message: '',
    severity: undefined,
  });

  const [fairLaunch, setFairLaunch] = useState<FairLaunchAccount>();
  const [candyMachine, setCandyMachine] = useState<CandyMachineAccount>();
  const [howToOpen, setHowToOpen] = useState(false);
  const [refundExplainerOpen, setRefundExplainerOpen] = useState(false);

  const onMint = async () => {
    try {
      setIsMinting(true);
      document.getElementById('#identity')?.click();
      if (wallet.connected && candyMachine?.program && wallet.publicKey) {
        if (fairLaunch?.ticket.data?.state.unpunched && isWinner(fairLaunch)) {
          await onPunchTicket();
        }

        const mintTxId = (
          await mintOneToken(candyMachine, wallet.publicKey)
        )[0];

        let status: any = { err: true };
        if (mintTxId) {
          status = await awaitTransactionSignatureConfirmation(
            mintTxId,
            props.txTimeout,
            props.connection,
            'singleGossip',
            true,
          );
        }

        if (!status?.err) {
          setAlertState({
            open: true,
            message: 'Congratulations! Mint succeeded!',
            severity: 'success',
          });
        } else {
          setAlertState({
            open: true,
            message: 'Mint failed! Please try again!',
            severity: 'error',
          });
        }
      }
    } catch (error: any) {
      // TODO: blech:
      let message = error.msg || 'Minting failed! Please try again!';
      if (!error.msg) {
        if (!error.message) {
          message = 'Transaction Timeout! Please try again.';
        } else if (error.message.indexOf('0x138')) {
        } else if (error.message.indexOf('0x137')) {
          message = `SOLD OUT!`;
        } else if (error.message.indexOf('0x135')) {
          message = `Insufficient funds to mint. Please fund your wallet.`;
        }
      } else {
        if (error.code === 311) {
          message = `SOLD OUT!`;
          window.location.reload();
        } else if (error.code === 312) {
          message = `Minting period hasn't started yet.`;
        }
      }

      setAlertState({
        open: true,
        message,
        severity: 'error',
      });
    } finally {
      setIsMinting(false);
    }
  };

  useEffect(() => {
    (async () => {
      if (!anchorWallet) {
        return;
      }

      try {
        const balance = await props.connection.getBalance(
          anchorWallet.publicKey,
        );
        setYourSOLBalance(balance);

        if (props.fairLaunchId) {
          const state = await getFairLaunchState(
            anchorWallet,
            props.fairLaunchId,
            props.connection,
          );

          setFairLaunch(state);

          try {
            if (state.state.tokenMint) {
              const fairLaunchBalance =
                await props.connection.getTokenAccountBalance(
                  (
                    await getAtaForMint(
                      state.state.tokenMint,
                      anchorWallet.publicKey,
                    )
                  )[0],
                );

              if (fairLaunchBalance.value) {
                setFairLaunchBalance(fairLaunchBalance.value.uiAmount || 0);
              }
            }
          } catch (e) {
            console.log('Problem getting fair launch token balance');
            console.log(e);
          }
          if (contributed === 0) {
            const phase = getPhase(state, undefined);

            if (phase === Phase.SetPrice) {
              const ticks =
                (state.state.data.priceRangeEnd.toNumber() -
                  state.state.data.priceRangeStart.toNumber()) /
                state.state.data.tickSize.toNumber();
              const randomTick = Math.round(Math.random() * ticks);

              setContributed(
                (state.state.data.priceRangeStart.toNumber() +
                  randomTick * state.state.data.tickSize.toNumber()) /
                  LAMPORTS_PER_SOL,
              );
            } else {
              setContributed(
                (
                  state.state.currentMedian || state.state.data.priceRangeStart
                ).toNumber() / LAMPORTS_PER_SOL,
              );
            }
          }
        } else {
          console.log('No fair launch detected in configuration.');
        }
      } catch (e) {
        console.log('Problem getting fair launch state');
        console.log(e);
      }
      if (props.candyMachineId) {
        try {
          const cndy = await getCandyMachineState(
            anchorWallet,
            props.candyMachineId,
            props.connection,
          );
          setCandyMachine(cndy);
        } catch (e) {
          console.log('Problem getting candy machine state');
          console.log(e);
        }
      } else {
        console.log('No candy machine detected in configuration. ');
      }
    })();
  }, [
    anchorWallet,
    props.candyMachineId,
    props.connection,
    props.fairLaunchId,
    contributed,
  ]);

  const min = formatNumber.asNumber(fairLaunch?.state.data.priceRangeStart);
  const max = formatNumber.asNumber(fairLaunch?.state.data.priceRangeEnd);
  const step = formatNumber.asNumber(fairLaunch?.state.data.tickSize);
  const median = formatNumber.asNumber(fairLaunch?.state.currentMedian);
  const phase = getPhase(fairLaunch, candyMachine);
  console.log('Phase', phase);
  const marks = [
    {
      value: min || 0,
      label: `${min} SOL`,
    },
    // TODO:L
    ...(phase === Phase.SetPrice
      ? []
      : [
          {
            value: median || 0,
            label: `${median}`,
          },
        ]),
    // display user comitted value
    // {
    //   value: 37,
    //   label: '37°C',
    // },
    {
      value: max || 0,
      label: `${max} SOL`,
    },
  ].filter(_ => _ !== undefined && _.value !== 0) as any;

  const onDeposit = async () => {
    if (!anchorWallet) {
      return;
    }

    console.log('deposit');
    setIsMinting(true);
    try {
      await purchaseTicket(contributed, anchorWallet, fairLaunch);
      setIsMinting(false);
      setAlertState({
        open: true,
        message: `Congratulations! Bid ${
          fairLaunch?.ticket.data ? 'updated' : 'inserted'
        }!`,
        severity: 'success',
      });
    } catch (e) {
      console.log(e);
      setIsMinting(false);
      setAlertState({
        open: true,
        message: 'Something went wrong.',
        severity: 'error',
      });
    }
  };
  const onRefundTicket = async () => {
    if (!anchorWallet) {
      return;
    }

    console.log('refund');
    try {
      setIsMinting(true);
      await purchaseTicket(0, anchorWallet, fairLaunch);
      setIsMinting(false);
      setAlertState({
        open: true,
        message:
          'Congratulations! Funds withdrawn. This is an irreversible action.',
        severity: 'success',
      });
    } catch (e) {
      console.log(e);
      setIsMinting(false);
      setAlertState({
        open: true,
        message: 'Something went wrong.',
        severity: 'error',
      });
    }
  };

  const onPunchTicket = async () => {
    if (!anchorWallet || !fairLaunch || !fairLaunch.ticket) {
      return;
    }

    console.log('punch');
    setIsMinting(true);
    try {
      await punchTicket(anchorWallet, fairLaunch);
      setIsMinting(false);
      setAlertState({
        open: true,
        message: 'Congratulations! Ticket punched!',
        severity: 'success',
      });
    } catch (e) {
      console.log(e);
      setIsMinting(false);
      setAlertState({
        open: true,
        message: 'Something went wrong.',
        severity: 'error',
      });
    }
  };

  const candyMachinePredatesFairLaunch =
    candyMachine?.state.goLiveDate &&
    fairLaunch?.state.data.phaseTwoEnd &&
    candyMachine?.state.goLiveDate.lt(fairLaunch?.state.data.phaseTwoEnd);

  const notEnoughSOL = !!(
    yourSOLBalance != null &&
    fairLaunch?.state.data.priceRangeStart &&
    fairLaunch?.state.data.fee &&
    yourSOLBalance + (fairLaunch?.ticket?.data?.amount.toNumber() || 0) <
      contributed * LAMPORTS_PER_SOL +
        fairLaunch?.state.data.fee.toNumber() +
        0.01
  );

  return (
    <Container style={{ marginTop: 100 }}>
<<<<<<< HEAD
      <Container
        maxWidth="xs"
        style={{
          position: 'relative',
          display: 'flex',
          flexDirection: 'row',
          justifyContent: 'center',
        }}
      >
        <img src="LogoTransp.png" style={{ height: '200px', width: '200px' }} />
      </Container>
      <Container
        maxWidth="xs"
        style={{
          position: 'relative',
        }}
      >
        <div
          style={{
            display: 'flex',
            flexDirection: 'row',
            justifyContent: 'flex-end',
          }}
        >
          <Link
            component="button"
            variant="body2"
            color="textSecondary"
            align="right"
            onClick={() => {
              setAnitRugPolicyOpen(true);
            }}
          >
            Anti-Rug Policy
          </Link>
        </div>
      </Container>
      <Container
        maxWidth="xs"
        style={{
          position: 'relative',
        }}
      >
=======
      {fairLaunch && (
        <AntiRug
          fairLaunch={fairLaunch}
          isMinting={[isMinting, setIsMinting]}
          setAlertState={setAlertState}
        />
      )}
      <Container maxWidth="xs" style={{ position: 'relative' }}>
>>>>>>> 5b78eb3c
        <Paper
          style={{ padding: 24, backgroundColor: '#151A1F', borderRadius: 6 }}
        >
          <Grid container justifyContent="center" direction="column">
            <PhaseHeader
              phase={phase}
              fairLaunch={fairLaunch}
              candyMachine={candyMachine}
              rpcUrl={rpcUrl}
              candyMachinePredatesFairLaunch={!!candyMachinePredatesFairLaunch}
            />
            {fairLaunch && (
              <Grid
                container
                direction="column"
                justifyContent="center"
                alignItems="center"
                style={{
                  height: 200,
                  marginTop: 20,
                  marginBottom: 20,
                  background: '#384457',
                  borderRadius: 6,
                }}
              >
                {fairLaunch.ticket.data ? (
                  <>
                    <Typography>Your bid</Typography>
                    <Typography variant="h6" style={{ fontWeight: 900 }}>
                      {formatNumber.format(
                        (fairLaunch?.ticket.data?.amount.toNumber() || 0) /
                          LAMPORTS_PER_SOL,
                      )}{' '}
                      SOL
                    </Typography>
                  </>
                ) : [Phase.AnticipationPhase, Phase.SetPrice].includes(
                    phase,
                  ) ? (
                  <Typography>
                    You haven't entered this raffle yet. <br />
                    {fairLaunch?.state?.data?.fee && (
                      <span>
                        <b>
                          All initial bids will incur a ◎{' '}
                          {fairLaunch?.state?.data?.fee.toNumber() /
                            LAMPORTS_PER_SOL}{' '}
                          fee.
                        </b>
                      </span>
                    )}
                  </Typography>
                ) : (
                  <Typography>
                    You didn't participate in this raffle.
                  </Typography>
                )}
              </Grid>
            )}

            {fairLaunch && (
              <>
                {[
                  Phase.SetPrice,
                  Phase.GracePeriod,
                  Phase.RaffleFinished,
                  Phase.Lottery,
                ].includes(phase) &&
                  fairLaunch?.ticket?.data?.state.withdrawn && (
                    <div style={{ paddingTop: '15px' }}>
                      <Alert severity="error">
                        Your bid was withdrawn and cannot be adjusted or
                        re-inserted.
                      </Alert>
                    </div>
                  )}
                {[Phase.GracePeriod].includes(phase) &&
                  fairLaunch.state.currentMedian &&
                  fairLaunch?.ticket?.data?.amount &&
                  !fairLaunch?.ticket?.data?.state.withdrawn &&
                  fairLaunch.state.currentMedian.gt(
                    fairLaunch?.ticket?.data?.amount,
                  ) && (
                    <div style={{ paddingTop: '15px' }}>
                      <Alert severity="warning">
                        Your bid is currently below the median and will not be
                        eligible for the raffle.
                      </Alert>
                    </div>
                  )}
                {[Phase.RaffleFinished, Phase.Lottery].includes(phase) &&
                  fairLaunch.state.currentMedian &&
                  fairLaunch?.ticket?.data?.amount &&
                  !fairLaunch?.ticket?.data?.state.withdrawn &&
                  fairLaunch.state.currentMedian.gt(
                    fairLaunch?.ticket?.data?.amount,
                  ) && (
                    <div style={{ paddingTop: '15px' }}>
                      <Alert severity="error">
                        Your bid was below the median and was not included in
                        the raffle. You may click <em>Withdraw</em> when the
                        raffle ends or you will be automatically issued one when
                        the Fair Launch authority withdraws from the treasury.
                      </Alert>
                    </div>
                  )}
                {notEnoughSOL && (
                  <Alert severity="error">
                    You do not have enough SOL in your account to place this
                    bid.
                  </Alert>
                )}
              </>
            )}

            {[Phase.SetPrice, Phase.GracePeriod].includes(phase) && (
              <>
                <Grid style={{ marginTop: 40, marginBottom: 20 }}>
                  {contributed > 0 ? (
                    <ValueSlider
                      min={min}
                      marks={marks}
                      max={max}
                      step={step}
                      value={contributed}
                      onChange={(ev, val) => setContributed(val as any)}
                      valueLabelDisplay="auto"
                      style={{
                        width: 'calc(100% - 40px)',
                        marginLeft: 20,
                        height: 30,
                      }}
                    />
                  ) : (
                    <div
                      style={{
                        display: 'flex',
                        justifyContent: 'center',
                        alignItems: 'center',
                      }}
                    >
                      <CircularProgress />
                    </div>
                  )}
                </Grid>
              </>
            )}

            {!wallet.connected ? (
              <ConnectButton>
                Connect{' '}
                {[Phase.SetPrice].includes(phase) ? 'to bid' : 'to see status'}
              </ConnectButton>
            ) : (
              <div>
                {[Phase.SetPrice, Phase.GracePeriod].includes(phase) && (
                  <>
                    <CTAButton
                      onClick={onDeposit}
                      variant="contained"
                      disabled={
                        isMinting ||
                        (!fairLaunch?.ticket.data &&
                          phase === Phase.GracePeriod) ||
                        notEnoughSOL
                      }
                    >
                      {isMinting ? (
                        <CircularProgress />
                      ) : !fairLaunch?.ticket.data ? (
                        'Place bid'
                      ) : (
                        'Change bid'
                      )}
                      {}
                    </CTAButton>
                  </>
                )}

                {[Phase.RaffleFinished].includes(phase) && (
                  <>
                    {isWinner(fairLaunch) && (
                      <CTAButton
                        onClick={onPunchTicket}
                        variant="contained"
                        disabled={
                          fairLaunch?.ticket.data?.state.punched !== undefined
                        }
                      >
                        {isMinting ? <CircularProgress /> : 'Punch Ticket'}
                      </CTAButton>
                    )}

                    {!isWinner(fairLaunch) && (
                      <CTAButton
                        onClick={onRefundTicket}
                        variant="contained"
                        disabled={
                          isMinting ||
                          fairLaunch?.ticket.data === undefined ||
                          fairLaunch?.ticket.data?.state.withdrawn !== undefined
                        }
                      >
                        {isMinting ? <CircularProgress /> : 'Withdraw'}
                      </CTAButton>
                    )}
                  </>
                )}

                {phase === Phase.Phase4 && (
                  <>
                    {(!fairLaunch ||
                      isWinner(fairLaunch) ||
                      fairLaunchBalance > 0) && (
                      <MintContainer>
                        {candyMachine?.state.isActive &&
                        candyMachine?.state.gatekeeper &&
                        wallet.publicKey &&
                        wallet.signTransaction ? (
                          <GatewayProvider
                            wallet={{
                              publicKey:
                                wallet.publicKey ||
                                new PublicKey(CANDY_MACHINE_PROGRAM),
                              //@ts-ignore
                              signTransaction: wallet.signTransaction,
                            }}
                            // // Replace with following when added
                            // gatekeeperNetwork={candyMachine.state.gatekeeper_network}
                            gatekeeperNetwork={
                              candyMachine?.state?.gatekeeper?.gatekeeperNetwork
                            } // This is the ignite (captcha) network
                            /// Don't need this for mainnet
                            clusterUrl={rpcUrl}
                            options={{ autoShowModal: false }}
                          >
                            <MintButton
                              candyMachine={candyMachine}
                              fairLaunch={fairLaunch}
                              isMinting={isMinting}
                              fairLaunchBalance={fairLaunchBalance}
                              onMint={onMint}
                            />
                          </GatewayProvider>
                        ) : (
                          <MintButton
                            candyMachine={candyMachine}
                            fairLaunch={fairLaunch}
                            isMinting={isMinting}
                            fairLaunchBalance={fairLaunchBalance}
                            onMint={onMint}
                          />
                        )}
                      </MintContainer>
                    )}

                    {!(
                      !fairLaunch ||
                      isWinner(fairLaunch) ||
                      fairLaunchBalance > 0
                    ) && (
                      <CTAButton
                        onClick={onRefundTicket}
                        variant="contained"
                        disabled={
                          isMinting ||
                          fairLaunch?.ticket.data === undefined ||
                          fairLaunch?.ticket.data?.state.withdrawn !== undefined
                        }
                      >
                        {isMinting ? <CircularProgress /> : 'Withdraw'}
                      </CTAButton>
                    )}
                  </>
                )}
              </div>
            )}

            <Grid
              container
              justifyContent="space-between"
              color="textSecondary"
            >
              {fairLaunch && (
                <Link
                  component="button"
                  variant="body2"
                  color="textSecondary"
                  align="left"
                  onClick={() => {
                    setHowToOpen(true);
                  }}
                >
                  How this raffle works
                </Link>
              )}
              {fairLaunch?.ticket.data && (
                <Link
                  component="button"
                  variant="body2"
                  color="textSecondary"
                  align="right"
                  onClick={() => {
                    if (
                      !fairLaunch ||
                      phase === Phase.Lottery ||
                      isWinner(fairLaunch) ||
                      fairLaunchBalance > 0
                    ) {
                      setRefundExplainerOpen(true);
                    } else {
                      onRefundTicket();
                    }
                  }}
                >
                  Withdraw funds
                </Link>
              )}
            </Grid>
            <Dialog
              open={refundExplainerOpen}
              onClose={() => setRefundExplainerOpen(false)}
              PaperProps={{
                style: { backgroundColor: '#222933', borderRadius: 6 },
              }}
            >
              <MuiDialogContent style={{ padding: 24 }}>
                During raffle phases, or if you are a winner, or if this website
                is not configured to be a fair launch but simply a candy
                machine, refunds are disallowed.
              </MuiDialogContent>
            </Dialog>
            <Dialog
              open={howToOpen}
              onClose={() => setHowToOpen(false)}
              PaperProps={{
                style: { backgroundColor: '#222933', borderRadius: 6 },
              }}
            >
              <MuiDialogTitle
                disableTypography
                style={{
                  display: 'flex',
                  alignItems: 'center',
                  justifyContent: 'space-between',
                }}
              >
                <Link
                  component="button"
                  variant="h6"
                  color="textSecondary"
                  onClick={() => {
                    setHowToOpen(true);
                  }}
                >
                  How it works
                </Link>
                <IconButton
                  aria-label="close"
                  className={dialogStyles.closeButton}
                  onClick={() => setHowToOpen(false)}
                >
                  <CloseIcon />
                </IconButton>
              </MuiDialogTitle>
              <MuiDialogContent>
                <Typography variant="h6">
                  Phase 1 - Set the fair price:
                </Typography>
                <Typography gutterBottom color="textSecondary">
                  Enter a bid in the range provided by the artist. The median of
                  all bids will be the "fair" price of the raffle ticket.{' '}
                  {fairLaunch?.state?.data?.fee && (
                    <span>
                      <b>
                        All bids will incur a ◎{' '}
                        {fairLaunch?.state?.data?.fee.toNumber() /
                          LAMPORTS_PER_SOL}{' '}
                        fee.
                      </b>
                    </span>
                  )}
                </Typography>
                <Typography variant="h6">Phase 2 - Grace period:</Typography>
                <Typography gutterBottom color="textSecondary">
                  If your bid was at or above the fair price, you automatically
                  get a raffle ticket at that price. There's nothing else you
                  need to do. Your excess SOL will be returned to you when the
                  Fair Launch authority withdraws from the treasury. If your bid
                  is below the median price, you can still opt in at the fair
                  price during this phase.
                </Typography>
                {candyMachinePredatesFairLaunch ? (
                  <>
                    <Typography variant="h6">
                      Phase 3 - The Candy Machine:
                    </Typography>
                    <Typography gutterBottom color="textSecondary">
                      Everyone who got a raffle ticket at the fair price is
                      entered to win an NFT. If you win an NFT, congrats. If you
                      don’t, no worries, your SOL will go right back into your
                      wallet.
                    </Typography>
                  </>
                ) : (
                  <>
                    <Typography variant="h6">Phase 3 - The Lottery:</Typography>
                    <Typography gutterBottom color="textSecondary">
                      Everyone who got a raffle ticket at the fair price is
                      entered to win a Fair Launch Token that entitles them to
                      an NFT at a later date using a Candy Machine here. If you
                      don’t win, no worries, your SOL will go right back into
                      your wallet.
                    </Typography>
                    <Typography variant="h6">
                      Phase 4 - The Candy Machine:
                    </Typography>
                    <Typography gutterBottom color="textSecondary">
                      On{' '}
                      {candyMachine?.state.goLiveDate
                        ? toDate(
                            candyMachine?.state.goLiveDate,
                          )?.toLocaleString()
                        : ' some later date'}
                      , you will be able to exchange your Fair Launch token for
                      an NFT using the Candy Machine at this site by pressing
                      the Mint Button.
                    </Typography>
                  </>
                )}
              </MuiDialogContent>
            </Dialog>

            {/* {wallet.connected && (
              <p>
                Address: {shortenAddress(wallet.publicKey?.toBase58() || '')}
              </p>
            )}

            {wallet.connected && (
              <p>Balance: {(balance || 0).toLocaleString()} SOL</p>
            )} */}
          </Grid>
        </Paper>
      </Container>

      {fairLaunch && (
        <Container
          maxWidth="xs"
          style={{ position: 'relative', marginTop: 10 }}
        >
          <div style={{ margin: 20 }}>
            <Grid container direction="row" wrap="nowrap">
              <Grid container md={4} direction="column">
                <Typography variant="body2" color="textSecondary">
                  Bids
                </Typography>
                <Typography
                  variant="h6"
                  color="textPrimary"
                  style={{ fontWeight: 'bold' }}
                >
                  {fairLaunch?.state.numberTicketsSold.toNumber() || 0}
                </Typography>
              </Grid>
              <Grid container md={4} direction="column">
                <Typography variant="body2" color="textSecondary">
                  Median bid
                </Typography>
                <Typography
                  variant="h6"
                  color="textPrimary"
                  style={{ fontWeight: 'bold' }}
                >
                  ◎{' '}
                  {phase === Phase.AnticipationPhase || phase === Phase.SetPrice
                    ? '???'
                    : formatNumber.format(median)}
                </Typography>
              </Grid>
              <Grid container md={4} direction="column">
                <Typography variant="body2" color="textSecondary">
                  Total raised
                </Typography>
                <Typography
                  variant="h6"
                  color="textPrimary"
                  style={{ fontWeight: 'bold' }}
                >
                  ◎{' '}
                  {formatNumber.format(
                    (fairLaunch?.treasury || 0) / LAMPORTS_PER_SOL,
                  )}
                </Typography>
              </Grid>
            </Grid>
          </div>
        </Container>
      )}
      <Snackbar
        open={alertState.open}
        autoHideDuration={6000}
        onClose={() => setAlertState({ ...alertState, open: false })}
      >
        <Alert
          onClose={() => setAlertState({ ...alertState, open: false })}
          severity={alertState.severity}
        >
          {alertState.message}
        </Alert>
      </Snackbar>
    </Container>
  );
};

export default Home;<|MERGE_RESOLUTION|>--- conflicted
+++ resolved
@@ -477,7 +477,6 @@
 
   return (
     <Container style={{ marginTop: 100 }}>
-<<<<<<< HEAD
       <Container
         maxWidth="xs"
         style={{
@@ -489,39 +488,6 @@
       >
         <img src="LogoTransp.png" style={{ height: '200px', width: '200px' }} />
       </Container>
-      <Container
-        maxWidth="xs"
-        style={{
-          position: 'relative',
-        }}
-      >
-        <div
-          style={{
-            display: 'flex',
-            flexDirection: 'row',
-            justifyContent: 'flex-end',
-          }}
-        >
-          <Link
-            component="button"
-            variant="body2"
-            color="textSecondary"
-            align="right"
-            onClick={() => {
-              setAnitRugPolicyOpen(true);
-            }}
-          >
-            Anti-Rug Policy
-          </Link>
-        </div>
-      </Container>
-      <Container
-        maxWidth="xs"
-        style={{
-          position: 'relative',
-        }}
-      >
-=======
       {fairLaunch && (
         <AntiRug
           fairLaunch={fairLaunch}
@@ -530,7 +496,6 @@
         />
       )}
       <Container maxWidth="xs" style={{ position: 'relative' }}>
->>>>>>> 5b78eb3c
         <Paper
           style={{ padding: 24, backgroundColor: '#151A1F', borderRadius: 6 }}
         >

{
  "name": "candy-machine-mint",
  "version": "0.1.0",
  "private": true,
  "dependencies": {
<<<<<<< HEAD
    "@civic/solana-gateway-react": "^0.4.2",
=======
    "@bundlr-network/client": "^0.2.4",
>>>>>>> 0aadf14c
    "@material-ui/core": "^4.12.3",
    "@material-ui/icons": "^4.11.2",
    "@material-ui/lab": "^4.0.0-alpha.60",
    "@project-serum/anchor": "^0.14.0",
    "@solana/spl-token": "^0.1.8",
    "@solana/wallet-adapter-base": "^0.7.0",
    "@solana/wallet-adapter-material-ui": "^0.13.1",
    "@solana/wallet-adapter-react": "^0.13.1",
    "@solana/wallet-adapter-react-ui": "^0.6.1",
    "@solana/wallet-adapter-wallets": "^0.11.3",
    "@solana/web3.js": "^1.31.0",
    "@testing-library/jest-dom": "^5.11.4",
    "@testing-library/react": "^11.1.0",
    "@testing-library/user-event": "^12.1.10",
    "@types/jest": "^26.0.15",
    "@types/node": "^12.0.0",
    "@types/react": "^17.0.0",
    "@types/react-dom": "^17.0.0",
    "canvas-confetti": "^1.4.0",
    "mime": "^3.0.0",
    "react": "^17.0.2",
    "react-countdown": "^2.3.2",
    "react-dom": "^17.0.2",
    "react-scripts": "4.0.3",
    "styled-components": "^5.3.1",
    "typescript": "^4.1.2",
    "web-vitals": "^1.0.1"
  },
  "scripts": {
    "start": "react-scripts start",
    "build": "react-scripts build",
    "test": "react-scripts test",
    "eject": "react-scripts eject",
    "deploy:gh": "gh-pages -d ./build/ --repo https://github.com/pit-v/metaplex -t true --branch gh-pages-3",
    "deploy": "cross-env ASSET_PREFIX=/metaplex/ yarn build && yarn deploy:gh"
  },
  "eslintConfig": {
    "extends": [
      "react-app",
      "react-app/jest"
    ]
  },
  "browserslist": {
    "production": [
      ">0.2%",
      "not dead",
      "not op_mini all"
    ],
    "development": [
      "last 1 chrome version",
      "last 1 firefox version",
      "last 1 safari version"
    ]
  },
  "devDependencies": {
    "@types/styled-components": "^5.1.14"
  }
}<|MERGE_RESOLUTION|>--- conflicted
+++ resolved
@@ -3,11 +3,8 @@
   "version": "0.1.0",
   "private": true,
   "dependencies": {
-<<<<<<< HEAD
     "@civic/solana-gateway-react": "^0.4.2",
-=======
     "@bundlr-network/client": "^0.2.4",
->>>>>>> 0aadf14c
     "@material-ui/core": "^4.12.3",
     "@material-ui/icons": "^4.11.2",
     "@material-ui/lab": "^4.0.0-alpha.60",
